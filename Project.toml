name = "GeNIOS"
uuid = "633953ab-b710-48ef-9c4e-3b2d1d3d8185"
authors = ["Theo Diamandis"]
version = "0.1.0"

[deps]
ForwardDiff = "f6369f11-7733-5829-9624-2563aa707210"
Krylov = "ba0b0d4f-ebba-5204-a429-3ac8c609bfb7"
LinearAlgebra = "37e2e46d-f89d-539d-b4ee-838fcccc9c8e"
LogExpFunctions = "2ab3a3ac-af41-5b50-aa03-7779005ae688"
MathOptInterface = "b8f27783-ece8-5eb3-8dc8-9495eed66fee"
Printf = "de0858da-6303-5e67-8744-51eddeeeb8d7"
Random = "9a3f8284-a2c9-5f02-9a11-845980a1fd5c"
RandomizedPreconditioners = "3e7891d3-c9d1-416a-9949-ebd96150e4f0"
Requires = "ae029012-a4dd-5104-9daa-d747884805df"
SparseArrays = "2f01184e-e22b-5df5-ae63-d93ebab69eaf"
StaticArrays = "90137ffa-7385-5640-81b9-e52037218182"

[compat]
<<<<<<< HEAD
Krylov = "0.9"
=======
Requires = "1"
RandomizedPreconditioners = "0.1.7"
ForwardDiff = "0.10"
LogExpFunctions = "0.3"
>>>>>>> dc6a5477
julia = "1.9"

[extras]
Optim = "429524aa-4258-5aef-a3af-852621145aeb"
Test = "8dfed614-e22c-5e08-85e1-65c5234f0b40"

[targets]
test = ["Test", "Optim"]<|MERGE_RESOLUTION|>--- conflicted
+++ resolved
@@ -17,14 +17,11 @@
 StaticArrays = "90137ffa-7385-5640-81b9-e52037218182"
 
 [compat]
-<<<<<<< HEAD
 Krylov = "0.9"
-=======
 Requires = "1"
 RandomizedPreconditioners = "0.1.7"
 ForwardDiff = "0.10"
 LogExpFunctions = "0.3"
->>>>>>> dc6a5477
 julia = "1.9"
 
 [extras]
